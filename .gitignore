# Compiler files
cache/
out/
lib

# Ignores development broadcast logs
!/broadcast
/broadcast/*/31337/
/broadcast/**/dry-run/

# Docs
docs/

# Dotenv file
.env

<<<<<<< HEAD
**/deployments/

# Compiler files
cache/
out/
lib

# Ignores development broadcast logs
!/broadcast
/broadcast/*/31337/
/broadcast/**/dry-run/

# Docs
docs/

# Dotenv file
.env

=======
>>>>>>> 3efe505d
deployments/
broadcast/<|MERGE_RESOLUTION|>--- conflicted
+++ resolved
@@ -14,26 +14,5 @@
 # Dotenv file
 .env
 
-<<<<<<< HEAD
-**/deployments/
-
-# Compiler files
-cache/
-out/
-lib
-
-# Ignores development broadcast logs
-!/broadcast
-/broadcast/*/31337/
-/broadcast/**/dry-run/
-
-# Docs
-docs/
-
-# Dotenv file
-.env
-
-=======
->>>>>>> 3efe505d
 deployments/
 broadcast/